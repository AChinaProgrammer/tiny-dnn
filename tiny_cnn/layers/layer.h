/*
    Copyright (c) 2013, Taiga Nomi
    All rights reserved.

    Redistribution and use in source and binary forms, with or without
    modification, are permitted provided that the following conditions are met:
    * Redistributions of source code must retain the above copyright
    notice, this list of conditions and the following disclaimer.
    * Redistributions in binary form must reproduce the above copyright
    notice, this list of conditions and the following disclaimer in the
    documentation and/or other materials provided with the distribution.
    * Neither the name of the <organization> nor the
    names of its contributors may be used to endorse or promote products
    derived from this software without specific prior written permission.

    THIS SOFTWARE IS PROVIDED BY THE COPYRIGHT HOLDERS AND CONTRIBUTORS "AS IS" AND ANY
    EXPRESS OR IMPLIED WARRANTIES, INCLUDING, BUT NOT LIMITED TO, THE IMPLIED
    WARRANTIES OF MERCHANTABILITY AND FITNESS FOR A PARTICULAR PURPOSE ARE
    DISCLAIMED. IN NO EVENT SHALL THE COPYRIGHT HOLDER OR CONTRIBUTORS BE LIABLE FOR ANY
    DIRECT, INDIRECT, INCIDENTAL, SPECIAL, EXEMPLARY, OR CONSEQUENTIAL DAMAGES
    (INCLUDING, BUT NOT LIMITED TO, PROCUREMENT OF SUBSTITUTE GOODS OR SERVICES;
    LOSS OF USE, DATA, OR PROFITS; OR BUSINESS INTERRUPTION) HOWEVER CAUSED AND
    ON ANY THEORY OF LIABILITY, WHETHER IN CONTRACT, STRICT LIABILITY, OR TORT
    (INCLUDING NEGLIGENCE OR OTHERWISE) ARISING IN ANY WAY OUT OF THE USE OF THIS
    SOFTWARE, EVEN IF ADVISED OF THE POSSIBILITY OF SUCH DAMAGE.
*/
#pragma once
#include <sstream>
#include <iomanip>
#include <memory>
#include <numeric>
#include <algorithm>
#include <vector>
#include <string>
#include <utility>
#include <queue>

#include "tiny_cnn/node.h"
#include "tiny_cnn/core/backend.h"

#include "tiny_cnn/util/util.h"
#include "tiny_cnn/util/product.h"
#include "tiny_cnn/util/image.h"
#include "tiny_cnn/util/weight_init.h"

#include "tiny_cnn/optimizers/optimizer.h"
#include "tiny_cnn/activations/activation_function.h"

namespace tiny_cnn {

/**
 * base class of all kind of NN layers
 *
 * sub-class should override these methods:
 * - forward_propagation ... body of forward-pass calculation
 * - back_propagation    ... body of backward-pass calculation
 * - in_shape            ... specify input data shapes
 * - out_shape           ... specify output data shapes
 * - layer_type          ... name of layer
 **/
class layer : public node {
 public:
    friend void connection_mismatch(const layer& from,
                                    const layer& to);

    virtual ~layer() = default;

    /**
     * construct N-input, M-output layer
     * @param in_type[N] type of input vector (data, weight, bias...)
     * @param out_type[M] type of output vector
     **/
    layer(const std::vector<vector_type>& in_type,
          const std::vector<vector_type>& out_type)
            : node(in_type.size(), out_type.size()),
              initialized_(false),
              parallelize_(true),
              in_channels_(in_type.size()),
              out_channels_(out_type.size()),
              in_type_(in_type),
              out_type_(out_type) {
        weight_init_ = std::make_shared<weight_init::xavier>();
        bias_init_ = std::make_shared<weight_init::constant>();
    }

    layer(const layer&) = default;
    layer &operator =(const layer&) = default;

#ifdef CNN_USE_DEFAULT_MOVE_CONSTRUCTORS
    layer(layer&&) = default;
    layer &operator = (layer&&) = default;
#endif

    void set_parallelize(bool parallelize) {
        parallelize_ = parallelize;
    }

    void set_backend(std::shared_ptr<core::backend> backend) {
        backend_ = backend;
    }

    void set_backend_type(core::backend_t backend_type) {
        backend_type_ = backend_type;
    }

    /////////////////////////////////////////////////////////////////////////
    // getter

    bool parallelize() const { return parallelize_; }
    bool initialized() const { return initialized_; }

    core::backend_t backend_type() const {
        return backend_->type();
    }

    std::shared_ptr<core::backend> backend() { return backend_; }

    ///< number of incoming edges in this layer
    cnn_size_t in_channels() const { return in_channels_; }

    ///< number of outgoing edges in this layer
    cnn_size_t out_channels() const { return out_channels_; }

    cnn_size_t in_data_size() const {
        return sumif(in_shape(), [&](cnn_size_t i) { // NOLINT
            return in_type_[i] == vector_type::data; }, [](const shape3d& s) {
                return s.size(); });
    }

    cnn_size_t out_data_size() const {
        return sumif(out_shape(), [&](cnn_size_t i) { // NOLINT
            return out_type_[i] == vector_type::data; }, [](const shape3d& s) {
                return s.size(); });
    }

    std::vector<shape3d> in_data_shape() {
<<<<<<< HEAD
        return filter(in_shape(), [&](cnn_size_t i) { return in_type_[i] == vector_type::data; });
    }

    std::vector<shape3d> out_data_shape() {
        return filter(out_shape(), [&](cnn_size_t i) { return out_type_[i] == vector_type::data; });
=======
        return filter(in_shape(), [&](size_t i) { // NOLINT
            return in_type_[i] == vector_type::data;
        });
    }

    std::vector<shape3d> out_data_shape() {
        return filter(out_shape(), [&](size_t i) { // NOLINT
            return out_type_[i] == vector_type::data;
        });
>>>>>>> 1cc449c6
    }

    ///! @deprecated use in_data_size() instead
    cnn_size_t in_size() const {
        return in_data_size();
    }

    ///! @deprecated use out_data_size() instead
    cnn_size_t out_size() const {
        return out_data_size();
    }

<<<<<<< HEAD
    std::vector<const vec_t*> get_weights() const {
=======
    std::vector<const vec_t*> weights() const {
>>>>>>> 1cc449c6
        std::vector<const vec_t*> v;
        for (cnn_size_t i = 0; i < in_channels_; i++) {
            if (is_trainable_weight(in_type_[i])) {
                v.push_back(get_weight_data(i));
            }
        }
        return v;
    }

    std::vector<vec_t*> weights() {
        std::vector<vec_t*> v;
        for (cnn_size_t i = 0; i < in_channels_; i++) {
            if (is_trainable_weight(in_type_[i])) {
                v.push_back(get_weight_data(i));
            }
        }
        return v;
    }

<<<<<<< HEAD
    std::vector<tensor_t*> get_weight_grads() {
=======
    std::vector<tensor_t*> weights_grads() {
>>>>>>> 1cc449c6
        std::vector<tensor_t*> v;
        for (cnn_size_t i = 0; i < in_channels_; i++) {
            if (is_trainable_weight(in_type_[i])) {
                v.push_back(ith_in_node(i)->get_gradient());
            }
        }
        return v;
    }

    std::vector<edgeptr_t> inputs() {
        std::vector<edgeptr_t> nodes;
        for (cnn_size_t i = 0; i < in_channels_; i++) {
            nodes.push_back(ith_in_node(i));
        }
        return nodes;
    }

    std::vector<edgeptr_t> outputs() {
        std::vector<edgeptr_t> nodes;
        for (cnn_size_t i = 0; i < out_channels_; i++) {
            nodes.push_back(ith_out_node(i));
        }
        return nodes;
    }

    std::vector<edgeptr_t> outputs() const {
        std::vector<edgeptr_t> nodes;
        for (cnn_size_t i = 0; i < out_channels_; i++) {
            nodes.push_back(const_cast<layerptr_t>(this)
                    ->ith_out_node(i));
        }
        return nodes;
    }

    void set_out_grads(const std::vector<tensor_t>& grad) {
        cnn_size_t j = 0;
        for (cnn_size_t i = 0; i < out_channels_; i++) {
            if (out_type_[i] != vector_type::data) continue;
            assert(j < grad.size());
            *ith_out_node(i)->get_gradient() = grad[j++];
        }
    }

    void set_in_data(const std::vector<tensor_t>& data) {
        cnn_size_t j = 0;
        for (cnn_size_t i = 0; i < in_channels_; i++) {
            if (in_type_[i] != vector_type::data) continue;
            assert(j < data.size());
            *ith_in_node(i)->get_data() = data[j++];
        }
    }

    std::vector<tensor_t> output() const {
        std::vector<tensor_t> out;
        for (cnn_size_t i = 0; i < out_channels_; i++) {
            if (out_type_[i] == vector_type::data) {
                out.push_back(*(const_cast<layerptr_t>(this))
                    ->ith_out_node(i)->get_data());
            }
        }
        return out;
    }

    std::vector<vector_type> in_types() const { return in_type_; }

    std::vector<vector_type> out_types() const { return out_type_; }


    /**
     * return output value range
     * used only for calculating target value from label-id in final(output) layer
     * override properly if the layer is intended to be used as output layer
     **/
<<<<<<< HEAD
    virtual std::pair<float_t, float_t> out_value_range() const { return {float_t(0), float_t(1)}; }  // NOLINT
=======
    virtual std::pair<float_t, float_t> out_value_range() const {
        return { float_t(0.0), float_t(1.0) };
    }
>>>>>>> 1cc449c6

    /**
     * array of input shapes (width x height x depth)
     **/
    virtual std::vector<shape3d> in_shape() const = 0;

    /**
     * array of output shapes (width x height x depth)
     **/
    virtual std::vector<shape3d> out_shape() const = 0;

    /**
     * name of layer, should be unique for each concrete class
     **/
    virtual std::string layer_type() const = 0;

    /**
     * number of incoming connections for each output unit
     * used only for weight/bias initialization methods which require fan-in size (e.g. xavier)
     * override if the layer has trainable weights, and scale of initialization is important
     **/
    virtual size_t fan_in_size() const {
        return in_shape()[0].width_;
    }

    /**
     * number of outgoing connections for each input unit
     * used only for weight/bias initialization methods which require fan-out size (e.g. xavier)
     * override if the layer has trainable weights, and scale of initialization is important
     **/
    virtual size_t fan_out_size() const {
        return out_shape()[0].width_;
    }

    /////////////////////////////////////////////////////////////////////////
    // setter
    template <typename WeightInit>
    layer& weight_init(const WeightInit& f) {
        weight_init_ = std::make_shared<WeightInit>(f);
        return *this;
    }

    template <typename BiasInit>
    layer& bias_init(const BiasInit& f) {
        bias_init_ = std::make_shared<BiasInit>(f);
        return *this;
    }

    template <typename WeightInit>
    layer& weight_init(std::shared_ptr<WeightInit> f) {
        weight_init_ = f;
        return *this;
    }

    template <typename BiasInit>
    layer& bias_init(std::shared_ptr<BiasInit> f) {
        bias_init_ = f;
        return *this;
    }

    /////////////////////////////////////////////////////////////////////////
    // save/load

    virtual void save(std::ostream& os) const { // NOLINT
        /*if (is_exploded()) {
            throw nn_error("failed to save weights because of infinite weight");
        }*/
        auto all_weights = weights();
        for (auto& weight : all_weights) {
            for (auto w : *weight) os << w <<  " ";
        }
    }

    virtual void load(std::istream& is) { // NOLINT
        auto all_weights = weights();
        for (auto& weight : all_weights) {
            for (auto& w : *weight) is >> w;
        }
        initialized_ = true;
    }

    virtual void load(const std::vector<float_t>& src, int& idx) { // NOLINT
<<<<<<< HEAD
        auto all_weights = get_weights();
=======
        auto all_weights = weights();
>>>>>>> 1cc449c6
        for (auto& weight : all_weights) {
            for (auto& w : *weight) w = src[idx++];
        }
        initialized_ = true;
    }

    /////////////////////////////////////////////////////////////////////////
    // visualize

    ///< visualize latest output of this layer
    ///< default implementation interpret output as 1d-vector,
    ///< so "visual" layer(like convolutional layer) should override this for better visualization.
    virtual image<> output_to_image(size_t channel = 0) const {
<<<<<<< HEAD
        const vec_t* output = &(*(get_outputs()[channel]->get_data()))[0];
=======
        const vec_t* output = &(*(outputs()[channel]->get_data()))[0];
>>>>>>> 1cc449c6
        return vec2image<unsigned char>(*output, out_shape()[channel]);
    }

    /////////////////////////////////////////////////////////////////////////
    // fprop/bprop

    /**
     * @param in_data      input vectors of this layer (data, weight, bias)
     * @param out_data     output vectors
     **/
    virtual void forward_propagation(const std::vector<tensor_t*>& in_data,
                                     std::vector<tensor_t*>& out_data) = 0;

    /**
     * return delta of previous layer (delta=\frac{dE}{da}, a=wx in fully-connected layer)
     * @param in_data      input vectors (same vectors as forward_propagation)
     * @param out_data     output vectors (same vectors as forward_propagation)
     * @param out_grad     gradient of output vectors (i-th vector correspond with out_data[i])
     * @param in_grad      gradient of input vectors (i-th vector correspond with in_data[i])
     **/
    virtual void back_propagation(const std::vector<tensor_t*>& in_data,
                                  const std::vector<tensor_t*>& out_data,
                                  std::vector<tensor_t*>&       out_grad,
                                  std::vector<tensor_t*>&       in_grad) = 0;

    /**
     * return delta2 of previous layer (delta2=\frac{d^2E}{da^2}, diagonal of hessian matrix)
     * it is never called if optimizer is hessian-free
     **/
    //virtual void back_propagation_2nd(const std::vector<vec_t>& delta_in) = 0;

    // called afrer updating weight
    virtual void post_update() {}

    /**
    * notify changing context (train <=> test)
    **/
    virtual void set_context(net_phase ctx) {
        CNN_UNREFERENCED_PARAMETER(ctx);
    }

    std::vector<tensor_t> forward(const std::vector<tensor_t>& input) {   // for test
        setup(false);
        set_in_data(input);
        forward();
        return output();
    }

    std::vector<tensor_t> backward(const std::vector<tensor_t>& out_grads) {   // for test
        setup(false);
        set_out_grads(out_grads);
        backward();
<<<<<<< HEAD
        return map_<tensor_t>(get_inputs(), [](edgeptr_t e) { return *e->get_gradient(); });
=======
        return map_<tensor_t>(inputs(), [](edgeptr_t e) {
            return *e->get_gradient();
        });
>>>>>>> 1cc449c6
    }

    void forward() {
        std::vector<tensor_t*> in_data, out_data;

        // organize input/output vectors from storage
        for (cnn_size_t i = 0; i < in_channels_; i++) {
            in_data.push_back(ith_in_node(i)->get_data());
        }

        // resize outs and stuff to have room for every input sample in the batch
        set_sample_count(in_data[0]->size());

        for (cnn_size_t i = 0; i < out_channels_; i++) {
            out_data.push_back(ith_out_node(i)->get_data());
            ith_out_node(i)->clear_grads();
        }

        forward_propagation(in_data, out_data);
    }

    void backward() {
        std::vector<tensor_t*> in_data, out_data, in_grad, out_grad;

        // organize input/output vectors from storage
        for (cnn_size_t i = 0; i < in_channels_; i++) {
            in_data.push_back(ith_in_node(i)->get_data());
        }
        for (cnn_size_t i = 0; i < out_channels_; i++) {
            out_data.push_back(ith_out_node(i)->get_data());
        }
        for (cnn_size_t i = 0; i < in_channels_; i++) {
            in_grad.push_back(ith_in_node(i)->get_gradient());
        }
        for (cnn_size_t i = 0; i < out_channels_; i++) {
            out_grad.push_back(ith_out_node(i)->get_gradient());
        }
        back_propagation(in_data, out_data, out_grad, in_grad);
    }

    // allocate & reset weight
    void setup(bool reset_weight) {
        if (in_shape().size() != in_channels_ ||
            out_shape().size() != out_channels_) {
                throw nn_error("Connection mismatch at setup layer");
        }

        for (size_t i = 0; i < out_channels_; i++) {
            if (!next_[i]) {
                next_[i] = std::make_shared<edge>(
                    this, out_shape()[i], out_type_[i]);
            }
        }

        if (reset_weight || !initialized_) {
            init_weight();
        }
    }

    void init_weight() {
        for (cnn_size_t i = 0; i < in_channels_; i++) {
            switch (in_type_[i]) {
                case vector_type::weight:
                    weight_init_->fill(get_weight_data(i),
                                       fan_in_size(), fan_out_size());
                    break;
                case vector_type::bias:
                    bias_init_->fill(get_weight_data(i),
                                     fan_in_size(), fan_out_size());
                    break;
                default:
                    break;
            }
        }
        initialized_ = true;
    }

    void clear_grads() {
        for (size_t i = 0; i < in_type_.size(); i++) {
            ith_in_node(i)->clear_grads();
        }
    }

    void update_weight(optimizer *o, cnn_size_t batch_size) {
<<<<<<< HEAD
=======
        float_t rcp_batch_size = float_t(1) / float_t(batch_size);
>>>>>>> 1cc449c6
        for (size_t i = 0; i < in_type_.size(); i++) {
            if (is_trainable_weight(in_type_[i])) {
                vec_t diff;
                vec_t& target = *get_weight_data(i);

                ith_in_node(i)->merge_grads(&diff);
                std::transform(diff.begin(), diff.end(),
                               diff.begin(), [&](float_t x) { // NOLINT
                                  return x * rcp_batch_size; });
                o->update(diff, target);
            }
        }
        clear_grads();
        post_update();
    }

    bool has_same_weights(const layer& rhs, float_t eps) const {
        auto w1 = weights();
        auto w2 = rhs.weights();
        if (w1.size() != w2.size()) return false;

        for (size_t i = 0; i < w1.size(); i++) {
            if (w1[i]->size() != w2[i]->size()) return false;

            for (size_t j = 0; j < w1[i]->size(); j++) {
                if (std::abs(w1[i]->at(j) - w2[i]->at(j)) > eps) return false;
            }
        }
        return true;
    }

    virtual void set_sample_count(cnn_size_t sample_count) {

        // increase the size if necessary - but do not decrease
        auto resize = [sample_count](tensor_t* tensor) {
            tensor->resize(sample_count, (*tensor)[0]);
        };

        for (cnn_size_t i = 0; i < in_channels_; i++) {
            if (!is_trainable_weight(in_type_[i])) {
                resize(ith_in_node(i)->get_data());
            }
            resize(ith_in_node(i)->get_gradient());
        }

        for (cnn_size_t i = 0; i < out_channels_; i++) {
            if (!is_trainable_weight(out_type_[i])) {
                resize(ith_out_node(i)->get_data());
            }
            resize(ith_out_node(i)->get_gradient());
        }
    }

 protected:
    bool initialized_;
    bool parallelize_;
    cnn_size_t in_channels_;   // number of input vectors
    cnn_size_t out_channels_;  // number of output vectors
    std::vector<vector_type> in_type_;
    std::vector<vector_type> out_type_;
    
    core::backend_t backend_type_;
    std::shared_ptr<core::backend> backend_;

 private:
    std::shared_ptr<weight_init::function> weight_init_;
    std::shared_ptr<weight_init::function> bias_init_;

    void alloc_input(cnn_size_t i) const {
        // TODO(nyanp): refactoring
        // which type of refactoring do you have in mind for that?
        prev_[i] = std::make_shared<edge>(nullptr, in_shape()[i], in_type_[i]);
    }

    void alloc_output(cnn_size_t i) const {
        // TODO(nyanp): refactoring
        // which type of refactoring do you have in mind for that?
        next_[i] = std::make_shared<edge>((layer*)this,
            out_shape()[i], out_type_[i]);
    }

    edgeptr_t ith_in_node(cnn_size_t i) {
        if (!prev_[i]) alloc_input(i);
        return prev()[i];
    }

    edgeptr_t ith_out_node(cnn_size_t i) {
        if (!next_[i]) alloc_output(i);
        return next()[i];
    }

    vec_t* get_weight_data(cnn_size_t i) {
        assert(is_trainable_weight(in_type_[i]));
        return &(*(ith_in_node(i)->get_data()))[0];
    }

    const vec_t* get_weight_data(cnn_size_t i) const {
        assert(is_trainable_weight(in_type_[i]));
        return &(*(const_cast<layerptr_t>(this)->ith_in_node(i)->get_data()))[0];
    }
};

inline void connect(layerptr_t head,
                    layerptr_t tail,
                    cnn_size_t head_index = 0,
                    cnn_size_t tail_index = 0) {
    auto out_shape = head->out_shape()[head_index];
    auto in_shape = tail->in_shape()[tail_index];

    head->setup(false);

    if (out_shape.size() != in_shape.size()) {
        connection_mismatch(*head, *tail);
    }

    if (!head->next_[head_index]) {
        throw nn_error("output edge must not be null");
    }

    tail->prev_[tail_index] = head->next_[head_index];
    tail->prev_[tail_index]->add_next_node(tail);
}

inline layer& operator << (layer& lhs, layer& rhs) {
    connect(&lhs, &rhs);
    return rhs;
}

template <typename Char, typename CharTraits>
std::basic_ostream<Char, CharTraits>& operator << (
        std::basic_ostream<Char, CharTraits>& os, const layer& v) {
    v.save(os);
    return os;
}

template <typename Char, typename CharTraits>
std::basic_istream<Char, CharTraits>& operator >> (
      std::basic_istream<Char, CharTraits>& os, layer& v) {
    v.load(os);
    return os;
}

// error message functions

inline void connection_mismatch(const layer& from, const layer& to) {
    std::ostringstream os;

    os << std::endl;
    os << "output size of Nth layer must be equal to input of (N+1)th layer\n";

    os << "layerN:   " << std::setw(12) << from.layer_type() << " in:"
                                        << from.in_data_size() << "("
                                        << from.in_shape() << "), " << "out:"
                                        << from.out_data_size() << "("
                                        << from.out_shape() << ")\n";

    os << "layerN+1: " << std::setw(12) << to.layer_type() << " in:"
                                        << to.in_data_size() << "("
                                        << to.in_shape() << "), " << "out:"
                                        << to.out_data_size() << "("
                                        << to.out_shape() << ")\n";

    os << from.out_data_size() << " != " << to.in_data_size() << std::endl;
    std::string detail_info = os.str();

    throw nn_error("layer dimension mismatch!" + detail_info);
}

inline void data_mismatch(const layer& layer, const vec_t& data) {
    std::ostringstream os;

    os << std::endl;
    os << "data dimension:    " << data.size() << "\n";
    os << "network dimension: " << layer.in_data_size() << "("
                                << layer.layer_type() << ":"
                                << layer.in_shape() << ")\n";

    std::string detail_info = os.str();

    throw nn_error("input dimension mismatch!" + detail_info);
}

inline void pooling_size_mismatch(cnn_size_t in_width,
                                  cnn_size_t in_height,
                                  cnn_size_t pooling_size) {
    std::ostringstream os;

    os << std::endl;
    os << "WxH:" << in_width << "x" << in_height << std::endl;
    os << "pooling-size:" << pooling_size << std::endl;

    std::string detail_info = os.str();

    throw nn_error("width/height not multiple of pooling size" + detail_info);
}


template <typename T, typename U>
void graph_traverse(layer *root_node, T&& node_callback, U&& edge_callback) {
    std::unordered_set<layer*> visited;
    std::queue<layer*> S;

    S.push(root_node);

    while (!S.empty()) {
        layer *curr = S.front();
        S.pop();
        visited.insert(curr);

        node_callback(*curr);

        auto edges = curr->next();
        for (auto e : edges) {
            if (e != nullptr)
                edge_callback(*e);
        }

        auto prev = curr->prev_nodes();
        for (auto p : prev) {
            // TODO(nyanp): refactoring
            // which type of refactoring do you have in mind for that?
            layer* l = dynamic_cast<layer*>(p);
            if (visited.find(l) == visited.end()) {
                S.push(l);
            }
        }

        auto next = curr->next_nodes();
        for (auto n : next) {
            // TODO(nyanp): refactoring
            // which type of refactoring do you have in mind for that?
            layer* l = dynamic_cast<layer*>(n);
            if (visited.find(l) == visited.end()) {
                S.push(l);
            }
        }
    }
}



}  // namespace tiny_cnn<|MERGE_RESOLUTION|>--- conflicted
+++ resolved
@@ -134,13 +134,6 @@
     }
 
     std::vector<shape3d> in_data_shape() {
-<<<<<<< HEAD
-        return filter(in_shape(), [&](cnn_size_t i) { return in_type_[i] == vector_type::data; });
-    }
-
-    std::vector<shape3d> out_data_shape() {
-        return filter(out_shape(), [&](cnn_size_t i) { return out_type_[i] == vector_type::data; });
-=======
         return filter(in_shape(), [&](size_t i) { // NOLINT
             return in_type_[i] == vector_type::data;
         });
@@ -150,7 +143,6 @@
         return filter(out_shape(), [&](size_t i) { // NOLINT
             return out_type_[i] == vector_type::data;
         });
->>>>>>> 1cc449c6
     }
 
     ///! @deprecated use in_data_size() instead
@@ -163,11 +155,7 @@
         return out_data_size();
     }
 
-<<<<<<< HEAD
-    std::vector<const vec_t*> get_weights() const {
-=======
     std::vector<const vec_t*> weights() const {
->>>>>>> 1cc449c6
         std::vector<const vec_t*> v;
         for (cnn_size_t i = 0; i < in_channels_; i++) {
             if (is_trainable_weight(in_type_[i])) {
@@ -187,11 +175,7 @@
         return v;
     }
 
-<<<<<<< HEAD
-    std::vector<tensor_t*> get_weight_grads() {
-=======
     std::vector<tensor_t*> weights_grads() {
->>>>>>> 1cc449c6
         std::vector<tensor_t*> v;
         for (cnn_size_t i = 0; i < in_channels_; i++) {
             if (is_trainable_weight(in_type_[i])) {
@@ -265,13 +249,9 @@
      * used only for calculating target value from label-id in final(output) layer
      * override properly if the layer is intended to be used as output layer
      **/
-<<<<<<< HEAD
-    virtual std::pair<float_t, float_t> out_value_range() const { return {float_t(0), float_t(1)}; }  // NOLINT
-=======
     virtual std::pair<float_t, float_t> out_value_range() const {
         return { float_t(0.0), float_t(1.0) };
     }
->>>>>>> 1cc449c6
 
     /**
      * array of input shapes (width x height x depth)
@@ -354,11 +334,7 @@
     }
 
     virtual void load(const std::vector<float_t>& src, int& idx) { // NOLINT
-<<<<<<< HEAD
-        auto all_weights = get_weights();
-=======
         auto all_weights = weights();
->>>>>>> 1cc449c6
         for (auto& weight : all_weights) {
             for (auto& w : *weight) w = src[idx++];
         }
@@ -372,11 +348,7 @@
     ///< default implementation interpret output as 1d-vector,
     ///< so "visual" layer(like convolutional layer) should override this for better visualization.
     virtual image<> output_to_image(size_t channel = 0) const {
-<<<<<<< HEAD
-        const vec_t* output = &(*(get_outputs()[channel]->get_data()))[0];
-=======
         const vec_t* output = &(*(outputs()[channel]->get_data()))[0];
->>>>>>> 1cc449c6
         return vec2image<unsigned char>(*output, out_shape()[channel]);
     }
 
@@ -429,13 +401,9 @@
         setup(false);
         set_out_grads(out_grads);
         backward();
-<<<<<<< HEAD
-        return map_<tensor_t>(get_inputs(), [](edgeptr_t e) { return *e->get_gradient(); });
-=======
         return map_<tensor_t>(inputs(), [](edgeptr_t e) {
             return *e->get_gradient();
         });
->>>>>>> 1cc449c6
     }
 
     void forward() {
@@ -520,10 +488,7 @@
     }
 
     void update_weight(optimizer *o, cnn_size_t batch_size) {
-<<<<<<< HEAD
-=======
         float_t rcp_batch_size = float_t(1) / float_t(batch_size);
->>>>>>> 1cc449c6
         for (size_t i = 0; i < in_type_.size(); i++) {
             if (is_trainable_weight(in_type_[i])) {
                 vec_t diff;
